/* ---------------------------------------------------------------------
**
** Copyright (C) 2017 Xiaoyu Wei
**
** Permission is hereby granted, free of charge, to any person obtaining a copy
** of this software and associated documentation files (the "Software"), to deal
** in the Software without restriction, including without limitation the rights
** to use, copy, modify, merge, publish, distribute, sublicense, and/or sell
** copies of the Software, and to permit persons to whom the Software is
** furnished to do so, subject to the following conditions:
**
** The above copyright notice and this permission notice shall be included in
** all copies or substantial portions of the Software.
**
** THE SOFTWARE IS PROVIDED "AS IS", WITHOUT WARRANTY OF ANY KIND, EXPRESS OR
** IMPLIED, INCLUDING BUT NOT LIMITED TO THE WARRANTIES OF MERCHANTABILITY,
** FITNESS FOR A PARTICULAR PURPOSE AND NONINFRINGEMENT. IN NO EVENT SHALL THE
** AUTHORS OR COPYRIGHT HOLDERS BE LIABLE FOR ANY CLAIM, DAMAGES OR OTHER
** LIABILITY, WHETHER IN AN ACTION OF CONTRACT, TORT OR OTHERWISE, ARISING FROM,
** OUT OF OR IN CONNECTION WITH THE SOFTWARE OR THE USE OR OTHER DEALINGS IN
** THE SOFTWARE.
**
** -------------------------------------------------------------------*/

#include <array>
#include <cmath>
#include <fstream>
#include <iostream>
#include <limits>
#include <string>

#include <pybind11/numpy.h>
#include <pybind11/pybind11.h>

#include <deal.II/base/quadrature_lib.h>
#include <deal.II/fe/fe_q.h>
#include <deal.II/fe/fe_values.h>
#include <deal.II/grid/grid_generator.h>
#include <deal.II/grid/grid_out.h>
#include <deal.II/grid/grid_refinement.h>
#include <deal.II/grid/tria.h>
#include <deal.II/lac/vector.h>

namespace py = pybind11;
namespace d = dealii;

constexpr double a = -1;
constexpr double b = 1;
const d::UpdateFlags update_flags =
    d::update_quadrature_points | d::update_JxW_values;

void greet() { std::cout << "Hello from meshgen11_dealii." << std::endl; }

// {{{ utils

// make a copy of py::array to dealii::Vector
template <class Number>
d::Vector<Number> pyarr_to_dvec(py::array_t<Number> arr) {

  py::buffer_info info = arr.request();
  if (info.ndim != 1) {
    throw std::runtime_error("Number of dimensions must be one");
  }

  // pointer to the data buffer
  Number *iter = (Number *)info.ptr;

  d::Vector<Number> dvec;
  dvec.reinit(info.shape[0]);
  Number *ptc = iter;
  for (unsigned int c = 0; c < info.shape[0]; ++c) {
    dvec[c] = *ptc;
    ++ptc;
  }

  return dvec;
}

template <int dim>
double l_infty_distance(d::Point<dim> &p1, d::Point<dim> &p2) {
  double dist = std::numeric_limits<double>::max();
  for (unsigned int d = 0; d < dim; ++d) {
    double tmp = std::abs(p1[d] - p2[d]);
    dist = tmp > dist ? dist : tmp;
  }
  return dist;
}

template <int dim>
double compute_q_point_radii(
    d::Point<dim> q_point,
    std::array<d::Point<dim>, d::GeometryInfo<dim>::vertices_per_cell>
        &vertices) {
  double rad = std::numeric_limits<double>::max();
  for (auto &&v : vertices) {
    double tmp = l_infty_distance(q_point, v);
    rad = tmp > rad ? rad : tmp;
  }
  return rad;
}

template <int dimension, int n_vertices>
d::Point<dimension>
compute_barycenter(std::array<d::Point<dimension>, n_vertices> &vertices) {

  d::Point<dimension> bc;
  for (unsigned int d = 0; d < dimension; ++d) {
    bc[d] = 0;
  }

  for (auto &&v : vertices) {
    bc += v;
  }
  bc /= n_vertices;
  return bc;
}

// }}}

// {{{ MeshGenerator class

template <int dimension> class MeshGenerator {
public:
  d::Triangulation<dimension> triangulation;
  d::FE_Q<dimension> fe;
  d::DoFHandler<dimension> dof_handler;
  d::QGauss<dimension> quadrature_formula;

  double box_a, box_b;

  unsigned int max_n_cells;
  unsigned int min_grid_level, max_grid_level;

  // q: quad order
  // level: initial (uniform) level
  MeshGenerator(
      int q, int level,
      unsigned int max_n_cells = std::numeric_limits<unsigned int>::max(),
      unsigned int min_grid_level = std::numeric_limits<unsigned int>::min(),
      unsigned int max_grid_level = std::numeric_limits<unsigned int>::max())
      : triangulation(d::Triangulation<dimension>::limit_level_difference_at_vertices), fe(q),
        dof_handler(triangulation), quadrature_formula(q), box_a(a), box_b(b),
        max_n_cells(max_n_cells), min_grid_level(min_grid_level),
        max_grid_level(max_grid_level) {
    d::GridGenerator::hyper_cube(triangulation, box_a, box_b);

    // initial number of levels must be compatible
<<<<<<< HEAD
    assert(level > this->min_grid_level);
    assert(level <= this->max_grid_level + 1);
    assert(std::pow(std::pow(2, dimension), level - 1) <= this->max_n_cells);
=======
    assert(level > min_grid_level);
    assert(level <= max_grid_level + 1);
    assert(std::pow(std::pow(2, dimension), level - 1) <= max_n_cells);
>>>>>>> 15d7c6c7

    if (level > 1) {
      triangulation.refine_global(level - 1);
    }
    this->dof_handler.distribute_dofs(fe);
  }

  // customized bounding box
  MeshGenerator(
      int q, int level, double aa, double bb,
      unsigned int max_n_cells = std::numeric_limits<unsigned int>::max(),
      unsigned int min_grid_level = std::numeric_limits<unsigned int>::min(),
      unsigned int max_grid_level = std::numeric_limits<unsigned int>::max())
      : triangulation(d::Triangulation<dimension>::limit_level_difference_at_vertices), fe(q),
        dof_handler(triangulation), quadrature_formula(q), box_a(aa), box_b(bb),
        max_n_cells(max_n_cells), min_grid_level(min_grid_level),
        max_grid_level(max_grid_level) {
    d::GridGenerator::hyper_cube(triangulation, box_a, box_b);

    // initial number of levels must be compatible
<<<<<<< HEAD
    assert(level > this->min_grid_level);
    assert(level <= this->max_grid_level + 1);
    assert(std::pow(std::pow(2, dimension), level - 1) <= this->max_n_cells);
=======
    assert(level > min_grid_level);
    assert(level <= max_grid_level + 1);
    assert(std::pow(std::pow(2, dimension), level - 1) <= max_n_cells);
>>>>>>> 15d7c6c7

    if (level > 1) {
      triangulation.refine_global(level - 1);
    }
    this->dof_handler.distribute_dofs(fe);
  }

  // NOTE: Copy constructor is not supported since dealii::DoFHandler is not
  // copy constructable, but a dummy copy constructor is required by
  // boost.python to build the code.
  MeshGenerator(const MeshGenerator<dimension> &) : MeshGenerator(1, 1){};

  std::string greet() { return "Hello from MeshGen."; }

  void generate_gmsh(const std::string fn) {
    std::string filename = fn;
    std::ofstream output_file(filename);
    d::GridOut().write_msh(this->triangulation, output_file);
    std::cout << "Mesh written in " << filename << std::endl;
  }

  void write_vtu(const std::string fn) {
    std::string filename = fn;
    std::ofstream output_file(filename);
    d::GridOut().write_vtu(this->triangulation, output_file);
    std::cout << "Mesh written in " << filename << std::endl;
  }

  py::array get_q_points() {
    py::dtype dtype = py::dtype::of<double>();

    const size_t n_q_points = this->quadrature_formula.size();
    const size_t total_n_q_points = triangulation.n_active_cells() * n_q_points;

    std::array<size_t, 2> pt_shape = {total_n_q_points, dimension};
    std::array<size_t, 2> pt_strides = {dimension * sizeof(double),
                                        sizeof(double)};

    d::FEValues<dimension> fe_values(this->fe, this->quadrature_formula,
                                     d::update_quadrature_points);
    std::vector<double> points(pt_shape[0] * pt_shape[1], 0);
    auto ptp = points.data();

    auto cell = dof_handler.begin_active();
    auto endc = dof_handler.end();
    for (; cell != endc; ++cell) {
      fe_values.reinit(cell);
      std::vector<d::Point<dimension>> q_points =
          fe_values.get_quadrature_points();

      for (auto &&point : q_points) {
        for (unsigned int d = 0; d < dimension; ++d) {
          // For a preferred ordering of quad points
          // This does not change anything but the ordering due to the symmetry
          // in each direction (as long as the subdivided boxes are cubes), not
          // even weights are changed.
          *ptp = point[dimension - 1 - d];
          ++ptp;
        }
      }
    }

    return py::array(py::buffer_info(points.data(), sizeof(double),
                                     py::format_descriptor<double>::value, 2,
                                     pt_shape, pt_strides));
  }

  py::array get_q_weights() {
    py::dtype dtype = py::dtype::of<double>();

    const size_t n_q_points = this->quadrature_formula.size();
    const size_t total_n_q_points =
        this->triangulation.n_active_cells() * n_q_points;

    std::array<size_t, 1> w_shape = {total_n_q_points};
    std::array<size_t, 1> w_strides = {sizeof(double)};

    d::FEValues<dimension> fe_values(this->fe, this->quadrature_formula,
                                     d::update_JxW_values);

    std::vector<double> weights(w_shape[0], 0);
    auto ptw = weights.data();

    auto cell = this->dof_handler.begin_active();
    auto endc = this->dof_handler.end();
    for (; cell != endc; ++cell) {
      fe_values.reinit(cell);
      std::vector<double> q_weights;

      for (unsigned int q_index = 0; q_index < n_q_points; ++q_index) {
        q_weights.push_back(fe_values.JxW(q_index));
      }

      for (auto &&weight : q_weights) {
        *ptw = weight;
        ++ptw;
      }
    }

    return py::array(py::buffer_info(weights.data(), sizeof(double),
                                     py::format_descriptor<double>::value, 1,
                                     w_shape, w_strides));
  }

  py::array get_cell_measures() {
    py::dtype dtype = py::dtype::of<double>();
    std::array<size_t, 1> m_shape = {this->triangulation.n_active_cells()};
    std::array<size_t, 1> m_strides = {sizeof(double)};
    std::vector<double> measures(m_shape[0], 0);
    auto ptm = measures.data();

    auto cell = this->dof_handler.begin_active();
    auto endc = this->dof_handler.end();
    for (; cell != endc; ++cell) {
      *ptm = cell->measure();
      ++ptm;
    }

    return py::array(py::buffer_info(measures.data(), sizeof(double),
                                     py::format_descriptor<double>::value, 1,
                                     m_shape, m_strides));
  }

  py::array get_cell_extents() {
    py::dtype dtype = py::dtype::of<double>();
    std::array<size_t, 1> m_shape = {this->triangulation.n_active_cells()};
    std::array<size_t, 1> m_strides = {sizeof(double)};
    std::vector<double> extents(m_shape[0], 0);
    auto ptm = extents.data();

    auto cell = this->dof_handler.begin_active();
    auto endc = this->dof_handler.end();
    for (; cell != endc; ++cell) {
      auto v0 = cell->vertex(0);
      auto v1 = cell->vertex(1);
      *ptm = l_infty_distance<dimension>(v0, v1);
      ++ptm;
    }

    return py::array(py::buffer_info(extents.data(), sizeof(double),
                                     py::format_descriptor<double>::value, 1,
                                     m_shape, m_strides));
  }

  py::array get_cell_centers() {
    py::dtype dtype = py::dtype::of<double>();
    std::array<size_t, 2> c_shape = {this->triangulation.n_active_cells(),
                                     dimension};
    std::array<size_t, 2> c_strides = {dimension * sizeof(double),
                                       sizeof(double)};
    std::vector<double> centers(c_shape[0] * c_shape[1], 0);
    auto ptc = centers.data();

    auto cell = this->dof_handler.begin_active();
    auto endc = this->dof_handler.end();
    for (; cell != endc; ++cell) {
      std::array<d::Point<dimension>,
                 d::GeometryInfo<dimension>::vertices_per_cell>
          vertices;
      for (unsigned int v = 0;
           v < d::GeometryInfo<dimension>::vertices_per_cell; ++v) {
        vertices[v] = cell->vertex(v);
      }
      auto barycenter = compute_barycenter<
          dimension, d::GeometryInfo<dimension>::vertices_per_cell>(vertices);
      for (unsigned int d = 0; d < dimension; ++d) {
        *ptc = barycenter[dimension - 1 - d];
        ++ptc;
      }
    }

    return py::array(py::buffer_info(centers.data(), sizeof(double),
                                     py::format_descriptor<double>::value, 2,
                                     c_shape, c_strides));
  }

  int n_active_cells() { return this->triangulation.n_active_cells(); }

  // Do both preparation for refinement and coarsening as well as mesh
  // smoothing. The function returns whether some cells' flagging has been
  // changed in the process.
  bool prepare_coarsening_and_refinement() {

    bool flagging_changed = false;

    if (this->triangulation.n_levels() > this->max_grid_level) {
      flagging_changed = true;
      for (const auto &cell :
           this->triangulation.active_cell_iterators_on_level(max_grid_level))
        cell->clear_refine_flag();
    }

    for (const auto &cell :
         triangulation.active_cell_iterators_on_level(min_grid_level))
      if (cell->coarsen_flag_set()) {
        flagging_changed = true;
        cell->clear_coarsen_flag();
      }

    return (flagging_changed &&
            this->triangulation.prepare_coarsening_and_refinement());
  }

  void execute_coarsening_and_refinement() {
    this->triangulation.execute_coarsening_and_refinement();
    this->dof_handler.distribute_dofs(fe);
  }

  // {{{ adaptive mesh refinement

  // (Legacy) driver function for mesh adaptivity
  int update_mesh(py::array_t<double> &criteria,
                  const double top_fraction_of_cells,
                  const double bottom_fraction_of_cells) {

    // calls refine_and_coarsen_fixed_number
    int n_active_cells = this->refine_and_coarsen_fixed_number(
        criteria, top_fraction_of_cells, bottom_fraction_of_cells);

    return n_active_cells;
  }

  // Interface for dealii::GridRefinement::refine_and_coarsen_fixed_number
  int refine_and_coarsen_fixed_number(py::array_t<double> &criteria,
                                      const double top_fraction_of_cells,
                                      const double bottom_fraction_of_cells) {

    auto ctr = pyarr_to_dvec<double>(criteria);

    d::GridRefinement::refine_and_coarsen_fixed_number(
        this->triangulation, ctr, top_fraction_of_cells,
        bottom_fraction_of_cells, this->max_n_cells);

    this->prepare_coarsening_and_refinement();
    this->execute_coarsening_and_refinement();

    return this->n_active_cells();
  }

  // Interface for dealii::GridRefinement::refine_and_coarsen_fixed_fraction
  int refine_and_coarsen_fixed_fraction(
      py::array_t<double> &criteria, const double top_fraction_of_errors,
      const double bottom_fraction_of_errors) {

    auto ctr = pyarr_to_dvec<double>(criteria);

    d::GridRefinement::refine_and_coarsen_fixed_fraction(
        this->triangulation, ctr, top_fraction_of_errors,
        bottom_fraction_of_errors, this->max_n_cells);

    this->prepare_coarsening_and_refinement();
    this->execute_coarsening_and_refinement();

    return this->n_active_cells();
  }

  // Interface for dealii::GridRefinement::refine_and_coarsen_optimize
  // NOTE: this function does not repsect max_n_cells!
  int refine_and_coarsen_optimize(py::array_t<double> &criteria,
                                  const unsigned int order) {

    auto ctr = pyarr_to_dvec<double>(criteria);

    d::GridRefinement::refine_and_coarsen_optimize(this->triangulation, ctr,
                                                   order);

    this->prepare_coarsening_and_refinement();
    this->execute_coarsening_and_refinement();

    if (this->n_active_cells() > this->max_n_cells) {
      std::cout << "Warning: max_n_cells has been exceeded!" << std::endl;
    }

    return this->n_active_cells();
  }

  // Interface for dealii::GridRefinement::refine
  // NOTE: this function does not repsect max_n_cells!
  int refine(py::array_t<double> &criteria, const double threshold,
             const unsigned int max_to_mark =
                 std::numeric_limits<unsigned int>::max()) {

    auto ctr = pyarr_to_dvec<double>(criteria);

    d::GridRefinement::refine(this->triangulation, ctr, threshold, max_to_mark);

    this->prepare_coarsening_and_refinement();
    this->execute_coarsening_and_refinement();

    if (this->n_active_cells() > this->max_n_cells) {
      std::cout << "Warning: max_n_cells has been exceeded!" << std::endl;
    }

    return this->n_active_cells();
  }

  // Interface for dealii::GridRefinement::coarsen
  int coarsen(py::array_t<double> &criteria, const double threshold) {

    auto ctr = pyarr_to_dvec<double>(criteria);

    d::GridRefinement::coarsen(this->triangulation, ctr, threshold);

    this->prepare_coarsening_and_refinement();
    this->execute_coarsening_and_refinement();

    return this->n_active_cells();
  }

  // }}}

  // Show some info about the mesh
  void print_info() {

    std::cout << "Number of cells: " << this->triangulation.n_cells()
              << std::endl;

    std::cout << "Number of active cells: "
              << this->triangulation.n_active_cells() << std::endl;

    d::FEValues<dimension> fe_values(fe, quadrature_formula,
                                     d::update_quadrature_points);
    const unsigned int n_q_points = quadrature_formula.size();
    std::cout << "Number of quad points per cell: " << n_q_points << std::endl;
  }
};
typedef MeshGenerator<1> MeshGen1D;
typedef MeshGenerator<2> MeshGen2D;
typedef MeshGenerator<3> MeshGen3D;

// }}}

// {{{ (Legacy) make uniform mesh
// A legacy one-stop mesh generation function, returns quad points, weights
// and some spacing info within a tuple.
template <int dim> py::tuple make_uniform_cubic_grid_details(int q, int level) {
  py::dtype dtype = py::dtype::of<double>();

  d::Triangulation<dim> triangulation;
  d::FE_Q<dim> fe(q);
  d::DoFHandler<dim> dof_handler(triangulation);
  d::QGauss<dim> quadrature_formula(q);

  d::GridGenerator::hyper_cube(triangulation, a, b);
  if (level > 1) {
    triangulation.refine_global(level - 1);
  }
  dof_handler.distribute_dofs(fe);
  // std::cout << "Number of active cells: " << triangulation.n_active_cells()
  //<< std::endl;

  d::FEValues<dim> fe_values(fe, quadrature_formula, update_flags);
  const size_t n_q_points = quadrature_formula.size();
  // std::cout << "Number of quad points per cell: " << n_q_points << std::endl;

  const size_t total_n_q_points = triangulation.n_active_cells() * n_q_points;

  std::array<size_t, 2> pt_shape = {total_n_q_points, dim};
  std::array<size_t, 2> pt_strides = {dim * sizeof(double), sizeof(double)};
  std::array<size_t, 1> w_shape = {total_n_q_points};
  std::array<size_t, 1> w_strides = {sizeof(double)};

  // Quad points
  std::vector<double> points(pt_shape[0] * pt_shape[1], 0);
  // Quad weights
  std::vector<double> weights(w_shape[0], 0);
  // Distance (l_infty) to the closest cell vertex
  // (used for reconstructing the mesh in boxtree)
  std::vector<double> radii(w_shape[0], 0);
  auto ptp = points.data();
  auto ptw = weights.data();
  auto ptr = radii.data();

  // For margins
  std::array<double, dim * 2> margins;
  std::array<double *, dim * 2> mpts;
  margins.fill(std::numeric_limits<double>::max());

  auto cell = dof_handler.begin_active();
  auto endc = dof_handler.end();
  for (; cell != endc; ++cell) {
    fe_values.reinit(cell);
    std::vector<d::Point<dim>> q_points = fe_values.get_quadrature_points();
    std::vector<double> q_weights;
    std::array<d::Point<dim>, d::GeometryInfo<dim>::vertices_per_cell> vertices;

    for (unsigned int q_index = 0; q_index < n_q_points; ++q_index) {
      q_weights.push_back(fe_values.JxW(q_index));
    }

    for (unsigned int v = 0; v < d::GeometryInfo<dim>::vertices_per_cell; ++v) {
      vertices[v] = cell->vertex(v);
    }

    for (auto &&point : q_points) {
      for (unsigned int d = 0; d < dim; ++d) {
        // For a preferred ordering of quad points
        // This does not change anything but the ordering due to the symmetry
        // in each direction (as long as the subdivided boxes are cubes), not
        // even weights are changed.
        *ptp = point[dim - 1 - d];
        ++ptp;
      }

      // gather some info about margins
      for (unsigned int d = 0; d < dim; ++d) {
        auto margin_a_id = d * 2;
        auto margin_b_id = d * 2 + 1;
        if (std::abs(point[d] - a) < margins[margin_a_id]) {
          margins[margin_a_id] = std::abs(point[d] - a);
          mpts[margin_a_id] = ptr;
        }
        if (std::abs(point[d] - b) < margins[margin_b_id]) {
          margins[margin_b_id] = std::abs(point[d] - b);
          mpts[margin_b_id] = ptr;
        }
      }

      ++ptr;
    }

    for (auto &&weight : q_weights) {
      *ptw = weight;
      ++ptw;
    }
  }

  for (unsigned int i = 0; i < dim * 2; ++i) {
    *(mpts[i]) = margins[i];
  }

  py::tuple result = py::make_tuple(
      py::array(py::buffer_info(points.data(), sizeof(double),
                                py::format_descriptor<double>::value, 2,
                                pt_shape, pt_strides)),
      py::array(py::buffer_info(weights.data(), sizeof(double),
                                py::format_descriptor<double>::value, 1,
                                w_shape, w_strides)),
      py::array(py::buffer_info(radii.data(), sizeof(double),
                                py::format_descriptor<double>::value, 1,
                                w_shape, w_strides)));

  return result;
}

py::tuple make_uniform_cubic_grid(int q, int level, int dim) {
  if (dim == 1) {
    return make_uniform_cubic_grid_details<1>(q, level);
  } else if (dim == 2) {
    return make_uniform_cubic_grid_details<2>(q, level);
  } else if (dim == 3) {
    return make_uniform_cubic_grid_details<3>(q, level);
  } else {
    std::cout << "Dimension must be 1,2 or 3." << std::endl;
  }
}

// }}}

PYBIND11_MODULE(meshgen_dealii, m) {
  m.doc() = "A mesh generator for volumential.";

  m.def("greet", &greet, "Greetings! This is meshgen11.");

  m.def("make_uniform_cubic_grid", &make_uniform_cubic_grid,
        "Make a simple grid", py::arg("degree"), py::arg("level") = 1,
        py::arg("dim") = 2);

  py::class_<MeshGen1D>(m, "MeshGen1D")
      .def(py::init<int, int>(), py::arg("degree"), py::arg("level"))
      .def(py::init<int, int, double, double>(), py::arg("degree"),
           py::arg("level"), py::arg("a"), py::arg("b"))
      .def("greet", &MeshGen1D::greet)
      .def("get_q_points", &MeshGen1D::get_q_points)
      .def("get_q_weights", &MeshGen1D::get_q_weights)
      .def("get_cell_centers", &MeshGen1D::get_cell_centers)
      .def("get_cell_extents", &MeshGen1D::get_cell_extents)
      .def("get_cell_measures", &MeshGen1D::get_cell_measures)
      .def("n_active_cells", &MeshGen1D::n_active_cells)
      .def("prepare_coarsening_and_refinement",
           &MeshGen1D::prepare_coarsening_and_refinement)
      .def("execute_coarsening_and_refinement",
           &MeshGen1D::execute_coarsening_and_refinement)
      .def("update_mesh", &MeshGen1D::update_mesh)
      .def("refine_and_coarsen_fixed_number",
           &MeshGen1D::refine_and_coarsen_fixed_number)
      .def("refine_and_coarsen_fixed_fraction",
           &MeshGen1D::refine_and_coarsen_fixed_fraction)
      .def("refine_and_coarsen_optimize",
           &MeshGen1D::refine_and_coarsen_optimize)
      .def("refine", &MeshGen1D::refine)
      .def("coarsen", &MeshGen1D::coarsen)
      .def("print_info", &MeshGen1D::print_info)
      .def("generate_gmsh", &MeshGen1D::generate_gmsh)
      .def("write_vtu", &MeshGen1D::write_vtu);

  py::class_<MeshGen2D>(m, "MeshGen2D")
      .def(py::init<int, int>(), py::arg("degree"), py::arg("level"))
      .def(py::init<int, int, double, double>(), py::arg("degree"),
           py::arg("level"), py::arg("a"), py::arg("b"))
      .def("greet", &MeshGen2D::greet)
      .def("get_q_points", &MeshGen2D::get_q_points)
      .def("get_q_weights", &MeshGen2D::get_q_weights)
      .def("get_cell_centers", &MeshGen2D::get_cell_centers)
      .def("get_cell_extents", &MeshGen2D::get_cell_extents)
      .def("get_cell_measures", &MeshGen2D::get_cell_measures)
      .def("n_active_cells", &MeshGen2D::n_active_cells)
      .def("prepare_coarsening_and_refinement",
           &MeshGen2D::prepare_coarsening_and_refinement)
      .def("execute_coarsening_and_refinement",
           &MeshGen2D::execute_coarsening_and_refinement)
      .def("update_mesh", &MeshGen2D::update_mesh)
      .def("refine_and_coarsen_fixed_number",
           &MeshGen2D::refine_and_coarsen_fixed_number)
      .def("refine_and_coarsen_fixed_fraction",
           &MeshGen2D::refine_and_coarsen_fixed_fraction)
      .def("refine_and_coarsen_optimize",
           &MeshGen2D::refine_and_coarsen_optimize)
      .def("refine", &MeshGen2D::refine)
      .def("coarsen", &MeshGen2D::coarsen)
      .def("print_info", &MeshGen2D::print_info)
      .def("generate_gmsh", &MeshGen2D::generate_gmsh)
      .def("write_vtu", &MeshGen2D::write_vtu);

  py::class_<MeshGen3D>(m, "MeshGen3D")
      .def(py::init<int, int>(), py::arg("degree"), py::arg("level"))
      .def(py::init<int, int, double, double>(), py::arg("degree"),
           py::arg("level"), py::arg("a"), py::arg("b"))
      .def("greet", &MeshGen3D::greet)
      .def("get_q_points", &MeshGen3D::get_q_points)
      .def("get_q_weights", &MeshGen3D::get_q_weights)
      .def("get_cell_centers", &MeshGen3D::get_cell_centers)
      .def("get_cell_extents", &MeshGen3D::get_cell_extents)
      .def("get_cell_measures", &MeshGen3D::get_cell_measures)
      .def("n_active_cells", &MeshGen3D::n_active_cells)
      .def("prepare_coarsening_and_refinement",
           &MeshGen3D::prepare_coarsening_and_refinement)
      .def("execute_coarsening_and_refinement",
           &MeshGen3D::execute_coarsening_and_refinement)
      .def("update_mesh", &MeshGen3D::update_mesh)
      .def("refine_and_coarsen_fixed_number",
           &MeshGen3D::refine_and_coarsen_fixed_number)
      .def("refine_and_coarsen_fixed_fraction",
           &MeshGen3D::refine_and_coarsen_fixed_fraction)
      .def("refine_and_coarsen_optimize",
           &MeshGen3D::refine_and_coarsen_optimize)
      .def("refine", &MeshGen3D::refine)
      .def("coarsen", &MeshGen3D::coarsen)
      .def("print_info", &MeshGen3D::print_info)
      .def("generate_gmsh", &MeshGen3D::generate_gmsh)
      .def("write_vtu", &MeshGen3D::write_vtu);
}<|MERGE_RESOLUTION|>--- conflicted
+++ resolved
@@ -145,15 +145,9 @@
     d::GridGenerator::hyper_cube(triangulation, box_a, box_b);
 
     // initial number of levels must be compatible
-<<<<<<< HEAD
-    assert(level > this->min_grid_level);
-    assert(level <= this->max_grid_level + 1);
-    assert(std::pow(std::pow(2, dimension), level - 1) <= this->max_n_cells);
-=======
     assert(level > min_grid_level);
     assert(level <= max_grid_level + 1);
     assert(std::pow(std::pow(2, dimension), level - 1) <= max_n_cells);
->>>>>>> 15d7c6c7
 
     if (level > 1) {
       triangulation.refine_global(level - 1);
@@ -174,15 +168,9 @@
     d::GridGenerator::hyper_cube(triangulation, box_a, box_b);
 
     // initial number of levels must be compatible
-<<<<<<< HEAD
-    assert(level > this->min_grid_level);
-    assert(level <= this->max_grid_level + 1);
-    assert(std::pow(std::pow(2, dimension), level - 1) <= this->max_n_cells);
-=======
     assert(level > min_grid_level);
     assert(level <= max_grid_level + 1);
     assert(std::pow(std::pow(2, dimension), level - 1) <= max_n_cells);
->>>>>>> 15d7c6c7
 
     if (level > 1) {
       triangulation.refine_global(level - 1);
