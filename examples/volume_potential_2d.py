--- conflicted
+++ resolved
@@ -322,11 +322,7 @@
     import time
     queue.finish()
 
-<<<<<<< HEAD
     t0 = time.time()
-=======
-    t0 = time.process_time()
->>>>>>> 15d7c6c7
 
     pot, = drive_volume_fmm(
         trav,
@@ -337,11 +333,7 @@
     )
     queue.finish()
 
-<<<<<<< HEAD
     t1 = time.time()
-=======
-    t1 = time.process_time()
->>>>>>> 15d7c6c7
 
     print("Finished in %.2f seconds." % (t1 - t0))
     print("(%e points per second)" % (
